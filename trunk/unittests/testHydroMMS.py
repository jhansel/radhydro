## @package testHydroMMS
#  Contains unittest class to test an MMS problem with only hydrodynamics

# add source directory to module search path
import sys
sys.path.append('../src')

# symbolic math packages
from sympy import symbols, exp, sin, pi
from sympy.utilities.lambdify import lambdify

# numpy
import numpy as np

# unit test package
import unittest

# local packages
from createMMSSourceFunctions import createMMSSourceFunctionsHydroOnly
from mesh import Mesh
from hydroState import HydroState
from radiation import Radiation
from plotUtilities import plotHydroSolutions, plotAngularFlux
from utilityFunctions import computeRadiationVector, computeAnalyticHydroSolution
from crossXInterface import ConstantCrossSection
from transient import runNonlinearTransient
from hydroBC import HydroBC

## Derived unittest class
#
class TestHydroMMS(unittest.TestCase):
   def setUp(self):
      pass
   def tearDown(self):
      pass
   def test_HydroMMS(self):
      
      # declare symbolic variables
      x, t, alpha = symbols('x t alpha')
      
      # create solution for thermodynamic state and flow field
<<<<<<< HEAD
      test_case = 1
      if test_case == 1:
         rho = exp(x+t)
         u   = exp(-x)*sin(t) - 1
         E   = exp(-3*alpha*t)*sin(pi*x) + 3
      elif test_case == 2:
         rho = symbols('1')
         u   = symbols('1')
         E   = symbols('10')
=======
      rho = exp(x+t)
      u   = exp(-x)*sin(t)-1
      E   = exp(-3*alpha*t)*sin(pi*x)+5
>>>>>>> 0d6dd474
      
      # create solution for radiation field
      psim = 0
      psip = 0
      
      # numeric values
      alpha_value = 0.01
      cv_value    = 1.0
      gamma_value = 1.4
      sig_s = 0.0
      sig_a = 0.0
      
      # create MMS source functions
      rho_src, mom_src, E_src, psim_src, psip_src = createMMSSourceFunctionsHydroOnly(
         rho           = rho,
         u             = u,
         E             = E,
         gamma_value   = gamma_value,
         cv_value      = cv_value,
         alpha_value   = alpha_value,
         display_equations = True)

      # create functions for exact solutions
      substitutions = dict()
      substitutions['alpha'] = alpha_value
      rho = rho.subs(substitutions)
      u   = u.subs(substitutions)
      mom = rho*u
      E   = E.subs(substitutions)
      rho_f  = lambdify((symbols('x'),symbols('t')), rho,  "numpy")
      u_f    = lambdify((symbols('x'),symbols('t')), u,    "numpy")
      mom_f  = lambdify((symbols('x'),symbols('t')), mom,  "numpy")
      E_f    = lambdify((symbols('x'),symbols('t')), E,    "numpy")
      psim_f = lambdify((symbols('x'),symbols('t')), psim, "numpy")
      psip_f = lambdify((symbols('x'),symbols('t')), psip, "numpy")
      
      # create uniform mesh
      n_elems = 50
      #n_elems = 20
      width = 1.0
      mesh = Mesh(n_elems, width)

      # compute radiation IC
      psi_IC = computeRadiationVector(psim_f, psip_f, mesh, t=0.0)
      rad_IC = Radiation(psi_IC)

      # compute radiation BC; assumes BC is independent of time
      psi_left  = psip_f(x=0.0,   t=0.0)
      psi_right = psim_f(x=width, t=0.0)

      # compute hydro IC
      hydro_IC = computeAnalyticHydroSolution(mesh, t=0.0,
         rho=rho_f, u=u_f, E=E_f, cv=cv_value, gamma=gamma_value)

      # create hydro BC
      hydro_BC = HydroBC(bc_type='dirichlet', mesh=mesh, rho_BC=rho_f,
         mom_BC=mom_f, erg_BC=E_f)
  
      # create cross sections
      cross_sects = [(ConstantCrossSection(sig_s, sig_s+sig_a),
                      ConstantCrossSection(sig_s, sig_s+sig_a))
                      for i in xrange(mesh.n_elems)]

      # transient options
      t_start  = 0.0
      #t_end = 0.1
      dt_constant = 0.001
      t_end = dt_constant

      # slope limiter option
      slope_limiter = "vanleer"

      # if run standalone, then be verbose
      if __name__ == '__main__':
         verbose = True
      
      # run the rad-hydro transient
      rad_new, hydro_new = runNonlinearTransient(
         mesh         = mesh,
         problem_type = 'rad_hydro',
<<<<<<< HEAD
         #dt_option    = 'CFL',
         dt_option    = 'constant',
         #CFL          = 0.5,
         dt_constant  = dt_constant,
         slope_limiter = slope_limiter,
         use_2_cycles = False,
=======
         dt_option    = 'CFL',
         CFL          = 0.5,
         use_2_cycles = True,
>>>>>>> 0d6dd474
         t_start      = t_start,
         t_end        = t_end,
         psi_left     = psi_left,
         psi_right    = psi_right,
         hydro_BC     = hydro_BC,
         cross_sects  = cross_sects,
         rad_IC       = rad_IC,
         hydro_IC     = hydro_IC,
         mom_src      = mom_src,
         E_src        = E_src,
         psim_src     = psim_src,
         psip_src     = psip_src,
         verbose      = verbose)

      # plot
      if __name__ == '__main__':

         # compute exact hydro solution
         hydro_exact = computeAnalyticHydroSolution(mesh, t=t_end,
            rho=rho_f, u=u_f, E=E_f, cv=cv_value, gamma=gamma_value)

         # plot hydro solution
         plotHydroSolutions(mesh, hydro_new, exact=hydro_exact)


# run main function from unittest module
if __name__ == '__main__':
   unittest.main()
<|MERGE_RESOLUTION|>--- conflicted
+++ resolved
@@ -39,21 +39,9 @@
       x, t, alpha = symbols('x t alpha')
       
       # create solution for thermodynamic state and flow field
-<<<<<<< HEAD
-      test_case = 1
-      if test_case == 1:
-         rho = exp(x+t)
-         u   = exp(-x)*sin(t) - 1
-         E   = exp(-3*alpha*t)*sin(pi*x) + 3
-      elif test_case == 2:
-         rho = symbols('1')
-         u   = symbols('1')
-         E   = symbols('10')
-=======
       rho = exp(x+t)
       u   = exp(-x)*sin(t)-1
       E   = exp(-3*alpha*t)*sin(pi*x)+5
->>>>>>> 0d6dd474
       
       # create solution for radiation field
       psim = 0
@@ -119,9 +107,9 @@
 
       # transient options
       t_start  = 0.0
-      #t_end = 0.1
-      dt_constant = 0.001
-      t_end = dt_constant
+      t_end = 0.1
+      #dt_constant = 0.001
+      #t_end = dt_constant
 
       # slope limiter option
       slope_limiter = "vanleer"
@@ -134,18 +122,12 @@
       rad_new, hydro_new = runNonlinearTransient(
          mesh         = mesh,
          problem_type = 'rad_hydro',
-<<<<<<< HEAD
-         #dt_option    = 'CFL',
-         dt_option    = 'constant',
-         #CFL          = 0.5,
-         dt_constant  = dt_constant,
+         dt_option    = 'CFL',
+         #dt_option    = 'constant',
+         CFL          = 0.5,
+         #dt_constant  = dt_constant,
          slope_limiter = slope_limiter,
          use_2_cycles = False,
-=======
-         dt_option    = 'CFL',
-         CFL          = 0.5,
-         use_2_cycles = True,
->>>>>>> 0d6dd474
          t_start      = t_start,
          t_end        = t_end,
          psi_left     = psi_left,
