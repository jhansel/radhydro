
import numpy as np
from pylab import *
from math import sqrt, isinf
from copy import deepcopy
from utilityFunctions import *
from hydroState import HydroState
from hydroSlopes import HydroSlopes

#-------------------------------------------------------------------------------------
#
## Predictor solver for hydro.
#
# Boundary Conditions: Essentially boundaries are treated as reflective. The fluxes
# on the boundary are just estimated based on the flux based on the edge state at
# that node. There is no need to pass in the boundary conditions then.
#
# @param[in] mesh           Basic spatial mesh object
# @param[in] states_old_a   Averages at old state. 
# @param[in] dt             time step size for this hydro solve. To predict values at 
#                           0.5 dt, pass in 1.0 dt
# 
# @return
#       -#  predicted states at averages
#       -#  predicted states slopes
#
def hydroPredictor(mesh, states_old_a, slopes, dt):

    dx = mesh.getElement(0).dx #currently a fixed width

    # number of elements
    n = mesh.n_elems

    #Initialize cell centered variables as passed in
    states = deepcopy(states_old_a)

    #-----------------------------------------------------------------
    # Solve Problem
    #----------------------------------------------------------------

    #Create vectors of conserved quantities
<<<<<<< HEAD
    rho = np.zeros(n)
    mom = np.zeros(n)
    erg = np.zeros(n)
    for i in xrange(n):
       rho[i], mom[i], erg[i] = states[i].getConservativeVariables()
=======
    rho = [s.rho                     for s in states]
    mom = [s.rho*s.u                 for s in states]
    erg = [s.rho*(0.5*s.u*s.u + s.e) for s in states]
>>>>>>> 8370ed4d

    # compute linear representations
    rho_l, rho_r, mom_l, mom_r, erg_l, erg_r =\
       slopes.createLinearRepresentation(states)
<<<<<<< HEAD
=======

    n = mesh.n_elems
>>>>>>> 8370ed4d

    #Compute left and right states
    states_l = [deepcopy(i) for i in states] #initialize 
    states_r = [deepcopy(i) for i in states]
    for i in xrange(n):
        states_l[i].updateState(rho_l[i], mom_l[i], erg_l[i])
        states_r[i].updateState(rho_r[i], mom_r[i], erg_r[i])

    #Initialize predicited conserved quantities
    rho_p = np.zeros(n)
    mom_p = np.zeros(n)
    erg_p = np.zeros(n)

    #Advance in time each edge variable
    for i in xrange(n):

        #rho
        rho_p[i] = advCons(rho[i],dx,0.5*dt,rhoFlux(states_l[i]),rhoFlux(states_r[i])) 

        #mom
        mom_p[i] = advCons(mom[i],dx,0.5*dt,momFlux(states_l[i]),momFlux(states_r[i])) 

        #erg
        erg_p[i] = advCons(erg[i],dx,0.5*dt,ergFlux(states_l[i]),ergFlux(states_r[i])) 
        
    #Advance the primitive variables
    for i in xrange(n):
        states[i].updateState(rho_p[i], mom_p[i], erg_p[i])

    #Return states at left and right values
    return states

    
#-------------------------------------------------------------------------------------
#
## Corrector solver for hydro.
#
# The corrector solve takes in a predicted state at dt/2, and computes new values at
# dt.  The input is averages and slopes, the output is new averages, with the slopes
# un-adjusted.
#
# The slopes are defined based on the following relation in a cell:
# 
# \f$U(x) = U_a + \frac{2U_x}{h_x}(x - x_i) \f$
#
# Thus, \f$U_R = U_a + U_x\f$ and \f$U_L = U_a - U_x\f$, and 
# \f$U_x = \frac{U_R - U_L}{2}\f$
#
# @param[in] mesh           Basic spatial mesh object
# @param[in] states_half_a  States evaluate at dt/2
# @param[in] states_old_a   Averages at old state. 
# @param[in] states_l       Predicted values at left nodes, at dt/2
# @param[in] states_r       Predicted values at right nodes, at dt/2
# @param[in] delta_t        time step size for this hydro solve. To predict values at 
#                           0.5 dt, pass in 1.0 dt
# 
#
# @return
#       -#  predicted states averages
#
def hydroCorrector(mesh, states_half_a, states_old_a, dt, bc):

    #Choose riemann solver
    riem_solver = HLLCSolver #HLLSolver, HLLCSolver

    #Solve for fluxes and values at faces
    n = mesh.n_elems
    rho_F = np.zeros(n+1)
    mom_F = np.zeros(n+1)
    erg_F = np.zeros(n+1)

    #Create vectors of predicted variables
    rho_p = [s.rho                     for s in states_half_a]
    mom_p = [s.rho*s.u                 for s in states_half_a]
    erg_p = [s.rho*(0.5*s.u*s.u + s.e) for s in states_half_a]

    # get boundary values and states
    rho_BC_L, rho_BC_R, mom_BC_L, mom_BC_R, erg_BC_L, erg_BC_R =\
       bc.getBoundaryValues()
    state_BC_L, state_BC_R = bc.getBoundaryStates()

    # solve Riemann problem at each interface
    for i in range(0,n+1):

        # get left and right states for Riemann problem at interface
        if i == 0: # left boundary edge
            rho_L = rho_BC_L
            rho_R = rho_p[i]
            mom_L = mom_BC_L
            mom_R = mom_p[i]
            erg_L = erg_BC_L
            erg_R = erg_p[i]
            state_L = state_BC_L
            state_R = states_half_a[i]
        elif i == n: # right boundary edge
            rho_L = rho_p[i-1]
            rho_R = rho_BC_R
            mom_L = mom_p[i-1]
            mom_R = mom_BC_R
            erg_L = erg_p[i-1]
            erg_R = erg_BC_R
            state_L = states_half_a[i-1]
            state_R = state_BC_R
        else: # interior edge
            rho_L = rho_p[i-1]
            rho_R = rho_p[i]
            mom_L = mom_p[i-1]
            mom_R = mom_p[i]
            erg_L = erg_p[i-1]
            erg_R = erg_p[i]
            state_L = states_half_a[i-1]
            state_R = states_half_a[i]

        # solve Riemann problem at interface
        rho_F[i] = riem_solver(rho_L, rho_R, state_L, state_R, rhoFlux)
        mom_F[i] = riem_solver(mom_L, mom_R, state_L, state_R, momFlux)
        erg_F[i] = riem_solver(erg_L, erg_R, state_L, state_R, ergFlux)

    #Intialize cell average quantity arrays at t_old
    rho = [s.rho for s in states_old_a]
    mom = [s.rho*s.u for s in states_old_a]
    erg = [s.rho*(0.5*s.u**2. + s.e) for s in states_old_a]

    #Advance conserved values at centers based on edge fluxes
    for i in range(len(rho)):

        dx = mesh.getElement(i).dx

        #Example of edge fluxes:
        #   i is 0 for 1st element, so edge 0 and edge 1 is i and i+1
        rho[i] = advCons(rho[i],dx,dt,rho_F[i],rho_F[i+1])
        mom[i] = advCons(mom[i],dx,dt,mom_F[i],mom_F[i+1])
        erg[i] = advCons(erg[i],dx,dt,erg_F[i],erg_F[i+1])

    #Advance primitive variables
    states_a = [deepcopy(i) for i in states_old_a] 
    for i in range(len(states_a)):
        states_a[i].updateState(rho[i],mom[i],erg[i])

    return states_a

#------------------------------------------------------------------------------------
# Define some functions for evaluating fluxes for different state variables
#------------------------------------------------------------------------------------
def rhoFlux(s):
    return s.rho*s.u

def momFlux(s):
    return s.rho*s.u*s.u+s.p

def ergFlux(s):
    return (s.rho*(0.5*s.u*s.u+s.e) + s.p) * s.u


#------------------------------------------------------------------------------------
# Create function for advancing conserved quantities in time
#------------------------------------------------------------------------------------
def advCons(val, dx, dt, f_left, f_right):

    return val + dt/dx*(f_left - f_right)

# ----------------------------------------------------------------------------------
def minMod(a,b):

    if a > 0 and b > 0:
        return min(a,b)
    elif a<0 and b<0:
        return max(a,b)
    else:
        return 0.

#------------------------------------------------------------------------------------
def HLLSolver(U_l, U_r, L, R, flux): #quantity of interest U, state to the left, state to right

    #sound speed:
    a_l = L.getSoundSpeed()
    a_r = R.getSoundSpeed()

    #Compute bounding speeds
    S_l = min(L.u - a_l, R.u - a_r)
    S_r = max(L.u + a_l, R.u + a_r)

    #Compute fluxes at the boundaries
    F_l = flux(L)
    F_r = flux(R)

    #Compute the state at the face
    U_hll = (S_r*U_r - S_l*U_l + F_l - F_r) / (S_r-S_l)
    F_hll = (S_r*F_l - S_l*F_r + S_l*S_r*(U_r - U_l) ) / (S_r - S_l)

    #Return appropraite state
    if S_r < 0:
        return F_r
    elif S_l <= 0.0 and S_r >= 0.0:
        return F_hll
    elif S_l > 0.0 and S_r > 0.0:
        return F_l
    else:
        raise ValueError("HLL solver produced unrealistic fluxes\n")
    
#------------------------------------------------------------------------------------
def HLLCSolver(U_l, U_r, L, R, flux): #quantity of interest U, state to the left, state to right

    #sound speed:
    a_l = L.getSoundSpeed()
    a_r = R.getSoundSpeed()

    #Compute bounding speeds
    S_l = min(L.u - a_l, R.u - a_r)
    S_r = max(L.u + a_l, R.u + a_r)
    S_star = ( (R.p - L.p + L.rho*L.u*(S_l - L.u) - R.rho*R.u*(S_r - R.u)) /
               (L.rho*(S_l - L.u) - R.rho*(S_r - R.u)) )

    #Check for zero velocity differences:
    if L == R:
        S_star = L.u

    #Compute fluxes at the boundaries
    F_l = flux(L)
    F_r = flux(R)

    #Compute star values
    coeff_l = L.rho*(S_l - L.u)/(S_l - S_star)
    coeff_r = R.rho*(S_r - R.u)/(S_r - S_star)

    if flux == rhoFlux:

        U_lstar = coeff_l
        U_rstar = coeff_r

    elif flux == momFlux:

        U_lstar = coeff_l*S_star
        U_rstar = coeff_r*S_star

    elif flux == ergFlux:

        U_lstar = coeff_l*( (0.5*L.u*L.u + L.e) + (S_star-L.u)*(S_star +
            L.p/(L.rho*(S_l - L.u)) ) )
        U_rstar = coeff_r*( (0.5*R.u*R.u + R.e) + (S_star-R.u)*(S_star +
            R.p/(R.rho*(S_r - R.u)) ) )

    else:

        raise ValueError("Ended up in a wierd place in HLLC")
    

    #Compute the state at the face
    F_lstar = F_l + S_l*(U_lstar - U_l)
    F_rstar = F_r + S_r*(U_rstar - U_r)

    #Return appropraite state
    if S_r < 0:
        return F_r

    elif S_l <= 0.0 and S_star > 0.0:
        return F_lstar

    elif S_star <= 0.0 and S_r > 0.0:
        return F_rstar

    elif S_l > 0.0:
        return F_l

    else:
        print S_l, S_star, S_r
        raise ValueError("HLLC solver produced unrealistic fluxes\n")


#-------------------------------------------------------------------------------------
if __name__ == "__main__":
    main()
<|MERGE_RESOLUTION|>--- conflicted
+++ resolved
@@ -28,41 +28,27 @@
 
     dx = mesh.getElement(0).dx #currently a fixed width
 
-    # number of elements
-    n = mesh.n_elems
-
-    #Initialize cell centered variables as passed in
-    states = deepcopy(states_old_a)
+    if mesh.n_elems % 2 != 0:
+        raise ValueError("Must be even number of cells")
 
     #-----------------------------------------------------------------
     # Solve Problem
     #----------------------------------------------------------------
 
     #Create vectors of conserved quantities
-<<<<<<< HEAD
-    rho = np.zeros(n)
-    mom = np.zeros(n)
-    erg = np.zeros(n)
-    for i in xrange(n):
-       rho[i], mom[i], erg[i] = states[i].getConservativeVariables()
-=======
-    rho = [s.rho                     for s in states]
-    mom = [s.rho*s.u                 for s in states]
-    erg = [s.rho*(0.5*s.u*s.u + s.e) for s in states]
->>>>>>> 8370ed4d
+    rho = [s.rho                     for s in states_old_a]
+    mom = [s.rho*s.u                 for s in states_old_a]
+    erg = [s.rho*(0.5*s.u*s.u + s.e) for s in states_old_a]
 
     # compute linear representations
     rho_l, rho_r, mom_l, mom_r, erg_l, erg_r =\
-       slopes.createLinearRepresentation(states)
-<<<<<<< HEAD
-=======
+       slopes.createLinearRepresentation(states_old_a)
 
     n = mesh.n_elems
->>>>>>> 8370ed4d
 
     #Compute left and right states
-    states_l = [deepcopy(i) for i in states] #initialize 
-    states_r = [deepcopy(i) for i in states]
+    states_l = [deepcopy(i) for i in states_old_a] #initialize 
+    states_r = [deepcopy(i) for i in states_old_a]
     for i in xrange(n):
         states_l[i].updateState(rho_l[i], mom_l[i], erg_l[i])
         states_r[i].updateState(rho_r[i], mom_r[i], erg_r[i])
@@ -85,6 +71,7 @@
         erg_p[i] = advCons(erg[i],dx,0.5*dt,ergFlux(states_l[i]),ergFlux(states_r[i])) 
         
     #Advance the primitive variables
+    states = deepcopy(states_old_a)
     for i in xrange(n):
         states[i].updateState(rho_p[i], mom_p[i], erg_p[i])
 
