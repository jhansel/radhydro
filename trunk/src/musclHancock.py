
import numpy as np
from pylab import *
from math import sqrt, isinf
from copy import deepcopy
from utilityFunctions import *
from hydroState import HydroState
from hydroSlopes import HydroSlopes

#-------------------------------------------------------------------------------------
#
## Predictor solver for hydro.
#
# Boundary Conditions: Essentially boundaries are treated as reflective. The fluxes
# on the boundary are just estimated based on the flux based on the edge state at
# that node. There is no need to pass in the boundary conditions then.
#
# @param[in] mesh           Basic spatial mesh object
# @param[in] states_old_a   Averages at old state. 
# @param[in] dt             time step size for this hydro solve. To predict values at 
#                           0.5 dt, pass in 1.0 dt
# 
# @return
#       -#  predicted states at averages
#       -#  predicted states slopes
#
def hydroPredictor(mesh, states_old_a, slopes, dt):

    dx = mesh.getElement(0).dx #currently a fixed width

    # number of elements
    n = mesh.n_elems

    #Initialize cell centered variables as passed in
    states = deepcopy(states_old_a)

    #-----------------------------------------------------------------
    # Solve Problem
    #----------------------------------------------------------------

    #Create vectors of conserved quantities
    rho = np.zeros(n)
    mom = np.zeros(n)
    erg = np.zeros(n)
    for i in xrange(n):
       rho[i], mom[i], erg[i] = states[i].getConservativeVariables()

    # compute linear representations
    rho_l, rho_r, mom_l, mom_r, erg_l, erg_r =\
       slopes.createLinearRepresentation(states)

    #Compute left and right states
    states_l = [deepcopy(i) for i in states] #initialize 
    states_r = [deepcopy(i) for i in states]
    for i in xrange(n):
        states_l[i].updateState(rho_l[i], mom_l[i], erg_l[i])
        states_r[i].updateState(rho_r[i], mom_r[i], erg_r[i])

    #Initialize predicited conserved quantities
    rho_p = np.zeros(n)
    mom_p = np.zeros(n)
    erg_p = np.zeros(n)

    #Advance in time each edge variable
    for i in xrange(n):

        #rho
        rho_p[i] = advCons(rho[i],dx,0.5*dt,rhoFlux(states_l[i]),rhoFlux(states_r[i])) 

        #mom
        mom_p[i] = advCons(mom[i],dx,0.5*dt,momFlux(states_l[i]),momFlux(states_r[i])) 

        #erg
        erg_p[i] = advCons(erg[i],dx,0.5*dt,ergFlux(states_l[i]),ergFlux(states_r[i])) 
        
    #Advance the primitive variables
    for i in xrange(n):
        states[i].updateState(rho_p[i], mom_p[i], erg_p[i])

    #Return states at left and right values
    return states

    
#-------------------------------------------------------------------------------------
#
## Corrector solver for hydro.
#
# The corrector solve takes in a predicted state at dt/2, and computes new values at
# dt.  The input is averages and slopes, the output is new averages, with the slopes
# un-adjusted.
#
# The slopes are defined based on the following relation in a cell:
# 
# \f$U(x) = U_a + \frac{2U_x}{h_x}(x - x_i) \f$
#
# Thus, \f$U_R = U_a + U_x\f$ and \f$U_L = U_a - U_x\f$, and 
# \f$U_x = \frac{U_R - U_L}{2}\f$
#
# @param[in] mesh           Basic spatial mesh object
# @param[in] states_half_a  States evaluate at dt/2
# @param[in] states_old_a   Averages at old state. 
# @param[in] states_l       Predicted values at left nodes, at dt/2
# @param[in] states_r       Predicted values at right nodes, at dt/2
# @param[in] delta_t        time step size for this hydro solve. To predict values at 
#                           0.5 dt, pass in 1.0 dt
# 
#
# @return
#       -#  predicted states averages
#
def hydroCorrector(mesh, states_half_a, states_old_a, dt, bc):

    #Choose riemann solver
    riem_solver = HLLCSolver #HLLSolver, HLLCSolver

    #Solve for fluxes and values at faces
    n = mesh.n_elems
    rho_F = np.zeros(n+1)
    mom_F = np.zeros(n+1)
    erg_F = np.zeros(n+1)

    #Create vectors of predicted variables
    rho_p = [s.rho                     for s in states_half_a]
    mom_p = [s.rho*s.u                 for s in states_half_a]
    erg_p = [s.rho*(0.5*s.u*s.u + s.e) for s in states_half_a]

    # get boundary values and states
    rho_BC_L, rho_BC_R, mom_BC_L, mom_BC_R, erg_BC_L, erg_BC_R =\
       bc.getBoundaryValues()
    state_BC_L, state_BC_R = bc.getBoundaryStates()

    # solve Riemann problem at each interface
    for i in range(0,n+1):

        # get left and right states for Riemann problem at interface
        if i == 0: # left boundary edge
            rho_L = rho_BC_L
            rho_R = rho_p[i]
            mom_L = mom_BC_L
            mom_R = mom_p[i]
            erg_L = erg_BC_L
            erg_R = erg_p[i]
            state_L = state_BC_L
<<<<<<< HEAD
            state_R = states_half_a[i]
            #print "%f %f %f %f %f %f" % (rho_L, rho_R, mom_L, mom_R, erg_L, erg_R)
            #print state_L
            #print state_R
            #print riem_solver(rho_L, rho_R, state_L, state_R, rhoFlux)
            #print riem_solver(mom_L, mom_R, state_L, state_R, momFlux)
            #print riem_solver(erg_L, erg_R, state_L, state_R, ergFlux)
=======
            state_R = states_old_a[i]
>>>>>>> f40ce609
        elif i == n: # right boundary edge
            rho_L = rho_p[i-1]
            rho_R = rho_BC_R
            mom_L = mom_p[i-1]
            mom_R = mom_BC_R
            erg_L = erg_p[i-1]
            erg_R = erg_BC_R
            state_L = states_half_a[i-1]
            state_R = state_BC_R
        else: # interior edge
            rho_L = rho_p[i-1]
            rho_R = rho_p[i]
            mom_L = mom_p[i-1]
            mom_R = mom_p[i]
            erg_L = erg_p[i-1]
            erg_R = erg_p[i]
<<<<<<< HEAD
            state_L = states_half_a[i-1]
            state_R = states_half_a[i]
            #print "%f %f %f %f %f %f" % (rho_L, rho_R, mom_L, mom_R, erg_L, erg_R)
            #print state_L
            #print state_R
=======
            state_L = states_old_a[i-1]
            state_R = states_old_a[i]
>>>>>>> f40ce609

        # solve Riemann problem at interface
        rho_F[i] = riem_solver(rho_L, rho_R, state_L, state_R, rhoFlux)
        mom_F[i] = riem_solver(mom_L, mom_R, state_L, state_R, momFlux)
        erg_F[i] = riem_solver(erg_L, erg_R, state_L, state_R, ergFlux)

<<<<<<< HEAD
#        if i == 0:
#
#            rho_F[i] = rhoFlux(bc.state_L)
#            mom_F[i] = momFlux(bc.state_L)
#            erg_F[i] = ergFlux(bc.state_L)
#
#        elif i == n:
#
#            rho_F[i] = rhoFlux(bc.state_R)
#            mom_F[i] = momFlux(bc.state_R)
#            erg_F[i] = ergFlux(bc.state_R)


    #for i in xrange(0,n+1):
    #   print "%f %f %f" % (rho_F[i],mom_F[i],erg_F[i])
    #rho_F[0]  = rhoFlux(states_old_a[0])
    #rho_F[-1] = rhoFlux(states_old_a[-1])
    #mom_F[0]  = momFlux(states_old_a[0])
    #mom_F[-1] = momFlux(states_old_a[-1])
    #erg_F[0]  = ergFlux(states_old_a[0])
    #erg_F[-1] = ergFlux(states_old_a[-1])

=======
>>>>>>> f40ce609
    #Intialize cell average quantity arrays at t_old
    rho = [s.rho for s in states_old_a]
    mom = [s.rho*s.u for s in states_old_a]
    erg = [s.rho*(0.5*s.u**2. + s.e) for s in states_old_a]
    
    #Advance conserved values at centers based on edge fluxes
    for i in range(len(rho)):

        dx = mesh.getElement(i).dx

        #Example of edge fluxes:
        #   i is 0 for 1st element, so edge 0 and edge 1 is i and i+1
        rho[i] = advCons(rho[i],dx,dt,rho_F[i],rho_F[i+1])
        mom[i] = advCons(mom[i],dx,dt,mom_F[i],mom_F[i+1])
        erg[i] = advCons(erg[i],dx,dt,erg_F[i],erg_F[i+1])

    #Advance primitive variables
    states_a = [deepcopy(i) for i in states_old_a] 
    for i in range(len(states_a)):
        states_a[i].updateState(rho[i],mom[i],erg[i])

    return states_a

#------------------------------------------------------------------------------------
# Define some functions for evaluating fluxes for different state variables
#------------------------------------------------------------------------------------
def rhoFlux(s):
    return s.rho*s.u

def momFlux(s):
    return s.rho*s.u*s.u+s.p

def ergFlux(s):
    return (s.rho*(0.5*s.u*s.u+s.e) + s.p) * s.u


#------------------------------------------------------------------------------------
# Create function for advancing conserved quantities in time
#------------------------------------------------------------------------------------
def advCons(val, dx, dt, f_left, f_right):

    return val + dt/dx*(f_left - f_right)

# ----------------------------------------------------------------------------------
def minMod(a,b):

    if a > 0 and b > 0:
        return min(a,b)
    elif a<0 and b<0:
        return max(a,b)
    else:
        return 0.

#------------------------------------------------------------------------------------
def HLLSolver(U_l, U_r, L, R, flux): #quantity of interest U, state to the left, state to right

    #sound speed:
    a_l = L.getSoundSpeed()
    a_r = R.getSoundSpeed()

    #Compute bounding speeds
    S_l = min(L.u - a_l, R.u - a_r)
    S_r = max(L.u + a_l, R.u + a_r)

    #Compute fluxes at the boundaries
    F_l = flux(L)
    F_r = flux(R)

    #Compute the state at the face
    U_hll = (S_r*U_r - S_l*U_l + F_l - F_r) / (S_r-S_l)
    F_hll = (S_r*F_l - S_l*F_r + S_l*S_r*(U_r - U_l) ) / (S_r - S_l)

    #Return appropraite state
    if S_r < 0:
        return F_r
    elif S_l <= 0.0 and S_r >= 0.0:
        return F_hll
    elif S_l > 0.0 and S_r > 0.0:
        return F_l
    else:
        raise ValueError("HLL solver produced unrealistic fluxes\n")
    
#------------------------------------------------------------------------------------
def HLLCSolver(U_l, U_r, L, R, flux): #quantity of interest U, state to the left, state to right

    #sound speed:
    a_l = L.getSoundSpeed()
    a_r = R.getSoundSpeed()

    #Compute bounding speeds
    S_l = min(L.u - a_l, R.u - a_r)
    S_r = max(L.u + a_l, R.u + a_r)
    S_star = ( (R.p - L.p + L.rho*L.u*(S_l - L.u) - R.rho*R.u*(S_r - R.u)) /
               (L.rho*(S_l - L.u) - R.rho*(S_r - R.u)) )

    #Check for zero velocity differences:
    if L == R:
        S_star = L.u

    #Compute fluxes at the boundaries
    F_l = flux(L)
    F_r = flux(R)

    #Compute star values
    coeff_l = L.rho*(S_l - L.u)/(S_l - S_star)
    coeff_r = R.rho*(S_r - R.u)/(S_r - S_star)

    if flux == rhoFlux:

        U_lstar = coeff_l
        U_rstar = coeff_r

    elif flux == momFlux:

        U_lstar = coeff_l*S_star
        U_rstar = coeff_r*S_star

    elif flux == ergFlux:

        U_lstar = coeff_l*( (0.5*L.u*L.u + L.e) + (S_star-L.u)*(S_star +
            L.p/(L.rho*(S_l - L.u)) ) )
        U_rstar = coeff_r*( (0.5*R.u*R.u + R.e) + (S_star-R.u)*(S_star +
            R.p/(R.rho*(S_r - R.u)) ) )

    else:

        raise ValueError("Ended up in a wierd place in HLLC")
    

    #Compute the state at the face
    F_lstar = F_l + S_l*(U_lstar - U_l)
    F_rstar = F_r + S_r*(U_rstar - U_r)

    #Return appropraite state
    if S_r < 0:
        return F_r

    elif S_l <= 0.0 and S_star > 0.0:
        return F_lstar

    elif S_star <= 0.0 and S_r > 0.0:
        return F_rstar

    elif S_l > 0.0:
        return F_l

    else:
        print S_l, S_star, S_r
        raise ValueError("HLLC solver produced unrealistic fluxes\n")


#-------------------------------------------------------------------------------------
if __name__ == "__main__":
    main()
<|MERGE_RESOLUTION|>--- conflicted
+++ resolved
@@ -28,8 +28,8 @@
 
     dx = mesh.getElement(0).dx #currently a fixed width
 
-    # number of elements
-    n = mesh.n_elems
+    if mesh.n_elems % 2 != 0:
+        raise ValueError("Must be even number of cells")
 
     #Initialize cell centered variables as passed in
     states = deepcopy(states_old_a)
@@ -39,11 +39,12 @@
     #----------------------------------------------------------------
 
     #Create vectors of conserved quantities
-    rho = np.zeros(n)
-    mom = np.zeros(n)
-    erg = np.zeros(n)
-    for i in xrange(n):
-       rho[i], mom[i], erg[i] = states[i].getConservativeVariables()
+    rho = [s.rho                     for s in states]
+    mom = [s.rho*s.u                 for s in states]
+    erg = [s.rho*(0.5*s.u*s.u + s.e) for s in states]
+
+    # extract slopes
+    rho_slopes, mom_slopes, erg_slopes = slopes.extractSlopes()
 
     # compute linear representations
     rho_l, rho_r, mom_l, mom_r, erg_l, erg_r =\
@@ -141,7 +142,6 @@
             erg_L = erg_BC_L
             erg_R = erg_p[i]
             state_L = state_BC_L
-<<<<<<< HEAD
             state_R = states_half_a[i]
             #print "%f %f %f %f %f %f" % (rho_L, rho_R, mom_L, mom_R, erg_L, erg_R)
             #print state_L
@@ -149,9 +149,6 @@
             #print riem_solver(rho_L, rho_R, state_L, state_R, rhoFlux)
             #print riem_solver(mom_L, mom_R, state_L, state_R, momFlux)
             #print riem_solver(erg_L, erg_R, state_L, state_R, ergFlux)
-=======
-            state_R = states_old_a[i]
->>>>>>> f40ce609
         elif i == n: # right boundary edge
             rho_L = rho_p[i-1]
             rho_R = rho_BC_R
@@ -168,52 +165,22 @@
             mom_R = mom_p[i]
             erg_L = erg_p[i-1]
             erg_R = erg_p[i]
-<<<<<<< HEAD
             state_L = states_half_a[i-1]
             state_R = states_half_a[i]
             #print "%f %f %f %f %f %f" % (rho_L, rho_R, mom_L, mom_R, erg_L, erg_R)
             #print state_L
             #print state_R
-=======
-            state_L = states_old_a[i-1]
-            state_R = states_old_a[i]
->>>>>>> f40ce609
 
         # solve Riemann problem at interface
         rho_F[i] = riem_solver(rho_L, rho_R, state_L, state_R, rhoFlux)
         mom_F[i] = riem_solver(mom_L, mom_R, state_L, state_R, momFlux)
         erg_F[i] = riem_solver(erg_L, erg_R, state_L, state_R, ergFlux)
 
-<<<<<<< HEAD
-#        if i == 0:
-#
-#            rho_F[i] = rhoFlux(bc.state_L)
-#            mom_F[i] = momFlux(bc.state_L)
-#            erg_F[i] = ergFlux(bc.state_L)
-#
-#        elif i == n:
-#
-#            rho_F[i] = rhoFlux(bc.state_R)
-#            mom_F[i] = momFlux(bc.state_R)
-#            erg_F[i] = ergFlux(bc.state_R)
-
-
-    #for i in xrange(0,n+1):
-    #   print "%f %f %f" % (rho_F[i],mom_F[i],erg_F[i])
-    #rho_F[0]  = rhoFlux(states_old_a[0])
-    #rho_F[-1] = rhoFlux(states_old_a[-1])
-    #mom_F[0]  = momFlux(states_old_a[0])
-    #mom_F[-1] = momFlux(states_old_a[-1])
-    #erg_F[0]  = ergFlux(states_old_a[0])
-    #erg_F[-1] = ergFlux(states_old_a[-1])
-
-=======
->>>>>>> f40ce609
     #Intialize cell average quantity arrays at t_old
     rho = [s.rho for s in states_old_a]
     mom = [s.rho*s.u for s in states_old_a]
     erg = [s.rho*(0.5*s.u**2. + s.e) for s in states_old_a]
-    
+
     #Advance conserved values at centers based on edge fluxes
     for i in range(len(rho)):
 
