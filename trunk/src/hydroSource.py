--- conflicted
+++ resolved
@@ -66,11 +66,7 @@
 
         # compute edge velocities
         u_new  = computeEdgeVelocities(i, state_new,  slopes_old)
-<<<<<<< HEAD
         print " THe new velocity is", u_new
-=======
-        u_star = computeEdgeVelocities(i, state_star, slopes_old)
->>>>>>> 7944dc15
 
         # compute edge temperatures
         T_prev = computeEdgeTemperatures(state_prev, e_slopes_old[i])
@@ -79,7 +75,6 @@
         e_prev = computeEdgeInternalEnergies(state_prev, e_slopes_old[i])
         #e_star = computeEdgeInternalEnergies(state_star, e_slopes_old[i])
         e_star = computeHydroInternalEnergies(i, state_star, slopes_old)
-<<<<<<< HEAD
        # e_star = computeEdgeInternalEnergies(state_star, e_slopes_old[i])
         print "old e_star_avg: ", state_star.e
         print "new e_star_avg: ", 0.5*(e_star[0] + e_star[1])
@@ -94,8 +89,6 @@
         E_r = E_star[1]
         print "Old E_star avg: ", state_star.getConservativeVariables()[2]
         print "New E_star avg: ", 0.5*(E_l + E_r)
-=======
->>>>>>> 7944dc15
 
         # loop over edges to compute new internal energies
         e_new = np.zeros(2)
